# DocumentCloud WordPress plugin

The DocumentCloud WordPress plugin lets you embed [DocumentCloud](https://www.documentcloud.org/) resources into WordPress content using [shortcodes](https://codex.wordpress.org/Shortcode_API).

    [documentcloud url="https://www.documentcloud.org/documents/282753-lefler-thesis.html"]

## Installation

1. Upload the contents of the plugin to `wp-content/plugins/documentcloud`
2. Activate the plugin through the "Plugins" menu
3. In your posts, embed documents, pages, or notes using the DocumentCloud button or the `[documentcloud]` shortcode
4. Optional: Set a default width/height for all DocumentCloud embeds (which can be overridden on a per-embed basis with the `height/width` attributes) at Settings > DocumentCloud. (This default width will only be used if you set `responsive="false"` on an embed.)

**Upgrading from Navis DocumentCloud:** If you're currently using the Navis DocumentCloud plugin (from which this plugin was built), you'll want to deactivate or delete it before installing this plugin.

## Usage

This plugin allows you to embed DocumentCloud resources using either the raw URL on its own line:

    Here's something you should really take a look at:

    https://www.documentcloud.org/documents/282753-lefler-thesis.html

    Isn't that interesting?

Or a custom shortcode:

    [documentcloud url="https://www.documentcloud.org/documents/282753-lefler-thesis.html"]

When you save, WordPress fetches and stores the actual embed code HTML from the DocumentCloud servers using oEmbed. You can freely toggle between visual and HTML mode without mangling embed code, and your embed will always be up to date with the latest embed code.

By default, documents will have a responsive width (it will narrow and widen as necessary to fill available content area) and use the theme's default height. If you want to override this, you can either set `responsive="false"` or explicitly set a `width`:

    [documentcloud url="https://www.documentcloud.org/documents/282753-lefler-thesis.html" width="600"]

You can set your own defaults in Settings > DocumentCloud, but default widths will be ignored unless `responsive` is disabled:

    [documentcloud url="https://www.documentcloud.org/documents/282753-lefler-thesis.html" responsive="false"]

To embed a single page, use any page-specific URL. Pages ignore `width/height` and always act responsively:

    [documentcloud url="https://www.documentcloud.org/documents/282753-lefler-thesis.html#document/p1"]

To embed a note, use any note-specific URL. Notes ignore `width/height` and always act responsively:

    [documentcloud url="https://www.documentcloud.org/documents/282753-lefler-thesis.html#document/p1/a53674"]

Here's the full list of embed options you can pass via shortcode attributes; some are specific to the type of resource you're embedding.

### All resources:

- `url` (**required**, string): Full URL of the DocumentCloud resource.
- `container` (string): ID of element to insert the embed into; if excluded, embedder will create its own container.

### Documents only:

- `height` (integer): Height (in pixels) of the embed.
- `width` (integer): Width (in pixels) of the embed. If used, will implicitly set `responsive="false"`.
- `responsive` (boolean): Use responsive layout, which dynamically adjusts width to fill content area. Defaults `true`.
- `responsive_offset` (integer): Distance (in pixels) to vertically offset the viewer for some responsive embeds.
<<<<<<< HEAD
- `page` (integer): Page number to have the document scroll to by default.
- `note` (integer): ID of the note that the document should highlight by default.
- `notes` (boolean): Show/hide notes:
=======
- `default_page` (integer): Page number to have the document scroll to by default.
- `default_note` (integer): ID of the note that the document should highlight by default.
- `notes` (boolean): Show/hide notes
>>>>>>> 39edbef0
- `search` (boolean): Hide or show search form.
- `sidebar` (boolean): Hide or show sidebar.
- `pdf` (boolean): Hide or show link to download original PDF.
- `text` (boolean): Hide or show text tab.
- `zoom` (boolean): Hide or show zoom slider.
- `format` (string): Indicate to the theme that this is a wide asset by setting this to `wide`. Defaults `normal`.

You can read more about publishing and embedding DocumentCloud resources on https://www.documentcloud.org/help/publishing.

## How the oEmbed endpoint is discovered

To make a resource [discoverable](http://oembed.com/#section4) by oEmbed consumers, you can include a `<link>` tag that specifies the oEmbed endpoint URL. So in one version of reality, once you tell WordPress "this resource is oEmbeddable", WordPress would cURL the resource URL, look for the oEmbed link tag in its header, pluck out the oEmbed endpoint from the `<link>` tag's `href`, and then hit that endpoint for the embed code. In our actual reality, that's considered a waste of a cURL, so we have to actually describe the format of our oEmbed endpoint within WordPress itself.

## Caching

Ideally, when WordPress hits our oEmbed service to fetch the embed code, it would obey the `cache_age` we return. Despite [conversation](https://core.trac.wordpress.org/ticket/14759) around this, it doesn't seem to.

Instead, it lets us choose between no cache at all (so *every pageload* triggers a call to our oEmbed service to get the embed code) or a supposed 24-hour cache stored in the `postmeta` table. Unfortunately, [our tests](https://github.com/documentcloud/wordpress-documentcloud/issues/20) seem to show this cache is never expired, which means we can choose between no cache (thus possibly DDOSing ourselves) or a permanent cache (thus possibly having stale embed codes). We've chosen the latter; hopefully this cache does eventually expire, and our embed codes shouldn't change that often anyway.

If you find yourself absolutely needing to expire the cache, though, you have two choices:

1. Delete the appropriate `_oembed_*` rows from your `postmeta` table.
2. Modify the shortcode attributes for the embed, since this is recognized as a new embed by WordPress.

## Changelog

### 0.4.3
* Separate the oEmbed config options (provided as params to the endpoint) from the embed config options (encoded as params on the `url`) (#48)
* Rename `default_page` and `default_note` options back to `page` and `note` (#47)
* Remove `sidebar`, `text`, and `pdf` default values

### 0.4.2
* Recognize Unicode document slugs (#37)

### 0.4.1
* Conform syntax to WordPress VIP plugin requirements (#30) (@bcampeau)
* Fixed: Bare URLs now get default parameters (#35)
* Fixed: Pages/notes on docs with uppercase slugs now embeddable (#36)

### 0.4.0
* Support embedding pages (#28)
* Support embedding raw contextual page/note URLs (#29)
* Check for existence of things to stop triggering PHP notices (#27)
* Add DocumentCloud logo for plugin (#26)
* Fix ability to specify a container in the shortcode
* Improve embeddable resource pattern recognition

### 0.3.3
* Remove unused TinyMCE components
* Resolve CVE-2015-2807 reported by dxw Security at https://security.dxw.com/advisories/publicly-exploitable-xss-in-wordpress-plugin-navis-documentcloud/

### 0.3.2
* Implement a few best practice security measures

### 0.3.1
* Check for old (Navis) plugin and warn admins of conflict
* Add note about raw URLs to README
* Stop storing shortcode attributes in the `postmeta` table

### 0.3
* Add support for embedding notes.
* Default to responsive.
* Enable caching.

### 0.2
* Fetch embed code via oEmbed instead of generating statically.
* Add new options: `container`, `responsive`, `responsive_offset`, `default_page`, `default_note`, `notes`, `search`, and `zoom`.
* Deprecate `id` attribute. It's still usable, but support may drop in the future. Use `url` instead.

### 0.1
* Initial release.

## License and History

The DocumentCloud WordPress plugin is [GPLv2](http://www.gnu.org/licenses/gpl-2.0.html). Initial development of this plugin by Chris Amico (@eyeseast) supported by [NPR](http://www.npr.org) as part of the [StateImpact](http://stateimpact.npr.org) project. Development continued by Justin Reese (@reefdog) at [DocumentCloud](https://www.documentcloud.org/).<|MERGE_RESOLUTION|>--- conflicted
+++ resolved
@@ -58,15 +58,9 @@
 - `width` (integer): Width (in pixels) of the embed. If used, will implicitly set `responsive="false"`.
 - `responsive` (boolean): Use responsive layout, which dynamically adjusts width to fill content area. Defaults `true`.
 - `responsive_offset` (integer): Distance (in pixels) to vertically offset the viewer for some responsive embeds.
-<<<<<<< HEAD
 - `page` (integer): Page number to have the document scroll to by default.
 - `note` (integer): ID of the note that the document should highlight by default.
-- `notes` (boolean): Show/hide notes:
-=======
-- `default_page` (integer): Page number to have the document scroll to by default.
-- `default_note` (integer): ID of the note that the document should highlight by default.
 - `notes` (boolean): Show/hide notes
->>>>>>> 39edbef0
 - `search` (boolean): Hide or show search form.
 - `sidebar` (boolean): Hide or show sidebar.
 - `pdf` (boolean): Hide or show link to download original PDF.
